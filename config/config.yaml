defaults:
  - _self_
  - data: mslr10k
  - logging_policy@train_policy: noisy-oracle
  - logging_policy@test_policy: uniform
  - user_model@train_user: graded-pbm
  - user_model@test_user: graded-pbm
  - query_dist@train_qdist: powerlaw
  - query_dist@test_qdist: powerlaw
<<<<<<< HEAD
  - model: cacm-minus
=======
  - model: ubm
>>>>>>> 972765e0
  - env

train_simulator:
  _target_: src.simulation.Simulator
  logging_policy: ${train_policy}
  user_model: ${train_user}
  query_dist: ${train_qdist}
  n_sessions: 5_000_000
  rank_size: 10

val_simulator:
  _target_: src.simulation.Simulator
  logging_policy: ${train_policy}
  user_model: ${train_user}
  query_dist: ${train_qdist}
  n_sessions: 1_000_000
  rank_size: 10

test_simulator:
  _target_: src.simulation.Simulator
  logging_policy: ${test_policy}
  user_model: ${test_user}
  query_dist: ${test_qdist}
  n_sessions: 1_000_000
  rank_size: 10

datamodule:
  _target_: src.data.ClickModelDataModule
  datasets: ???
  batch_size: 256
  shuffle: True
  num_workers: 2
  persistent_workers: True

train_val_trainer:
  _target_: pytorch_lightning.Trainer
  max_epochs: 10
<<<<<<< HEAD
  accelerator: cpu
  #strategy: ddp_find_unused_parameters_false
=======
  accelerator: auto
  strategy: ddp_find_unused_parameters_false
>>>>>>> 972765e0
  callbacks:
    - _target_: pytorch_lightning.callbacks.EarlyStopping
      monitor: val_loss
      patience: 1
    - _target_: pytorch_lightning.callbacks.RichProgressBar
    - _target_: pytorch_lightning.callbacks.ModelCheckpoint
      dirpath: ${data.base_dir}checkpoints/
      filename: ${filename}
      monitor: val_loss
      mode: min
  logger:
    - _target_: pytorch_lightning.loggers.WandbLogger
      project: "cm-bias-evaluation"
      save_dir: wandb

test_trainer:
  _target_: pytorch_lightning.Trainer
  max_epochs: -1
  accelerator: auto
  devices: 1
  logger: ???
  callbacks:
    - _target_: pytorch_lightning.callbacks.RichProgressBar
  
test_logger:
  _target_: pytorch_lightning.loggers.WandbLogger
  project: "cm-bias-evaluation"
  save_dir: wandb
  id: ???

random_state: 0
filename: "${hydra:runtime.choices.model}_${hydra:runtime.choices.logging_policy@train_policy}_${hydra:runtime.choices.user_model@train_user}_${hydra:runtime.choices.data}_seed-${random_state}"<|MERGE_RESOLUTION|>--- conflicted
+++ resolved
@@ -7,11 +7,8 @@
   - user_model@test_user: graded-pbm
   - query_dist@train_qdist: powerlaw
   - query_dist@test_qdist: powerlaw
-<<<<<<< HEAD
   - model: cacm-minus
-=======
   - model: ubm
->>>>>>> 972765e0
   - env
 
 train_simulator:
@@ -49,13 +46,8 @@
 train_val_trainer:
   _target_: pytorch_lightning.Trainer
   max_epochs: 10
-<<<<<<< HEAD
-  accelerator: cpu
-  #strategy: ddp_find_unused_parameters_false
-=======
   accelerator: auto
   strategy: ddp_find_unused_parameters_false
->>>>>>> 972765e0
   callbacks:
     - _target_: pytorch_lightning.callbacks.EarlyStopping
       monitor: val_loss
